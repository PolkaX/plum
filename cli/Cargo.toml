[package]
name = "cli"
version = "0.1.0"
authors = ["The PolkaX Authors"]
edition = "2018"
license = "GPL-3.0"

[dependencies]
log = "0.4"
atty = "0.2"
time = "0.1.42"
tokio = "0.1"
regex = "1.3.1"
libp2p = { version = "0.13" }
ansi_term = "0.12.1"
structopt = "0.3"
env_logger = "0.7.0"
exit-future = "0.1"
lazy_static = "1.4.0"

lp2p = { path = "../lp2p" }
<<<<<<< HEAD
chain = { path = "../chain" }
=======
wallet = { path = "../wallet" }
address = { path = "../address" }
>>>>>>> 90b29e5d
<|MERGE_RESOLUTION|>--- conflicted
+++ resolved
@@ -19,9 +19,6 @@
 lazy_static = "1.4.0"
 
 lp2p = { path = "../lp2p" }
-<<<<<<< HEAD
 chain = { path = "../chain" }
-=======
 wallet = { path = "../wallet" }
-address = { path = "../address" }
->>>>>>> 90b29e5d
+address = { path = "../address" }