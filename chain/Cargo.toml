[package]
name = "chain"
version = "0.1.0"
authors = ["The PolkaX Authors"]
edition = "2018"
license = "GPL-3.0"

[dependencies]
cid = "0.3"
lazy_static = "1.4"
<<<<<<< HEAD
data-encoding = "2.1"
=======
cid = "0.3"
address = { path = "../address" }
>>>>>>> 90b29e5d
<|MERGE_RESOLUTION|>--- conflicted
+++ resolved
@@ -8,9 +8,6 @@
 [dependencies]
 cid = "0.3"
 lazy_static = "1.4"
-<<<<<<< HEAD
 data-encoding = "2.1"
-=======
-cid = "0.3"
-address = { path = "../address" }
->>>>>>> 90b29e5d
+
+address = { path = "../address" }