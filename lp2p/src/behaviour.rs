--- conflicted
+++ resolved
@@ -5,15 +5,8 @@
 use libp2p::swarm::{IntoProtocolsHandler, IntoProtocolsHandlerSelect, ProtocolsHandler};
 use libp2p::swarm::{NetworkBehaviour, NetworkBehaviourAction, PollParameters};
 use libp2p::{
-<<<<<<< HEAD
-    floodsub::{Floodsub, FloodsubEvent},
-    kad::{record::store::MemoryStore, Kademlia, KademliaEvent},
-    ping::{Ping, PingConfig, PingEvent},
-    swarm::NetworkBehaviourEventProcess,
-=======
     floodsub::{Floodsub, FloodsubEvent, Topic},
     kad::{record::store::MemoryStore, Kademlia, KademliaEvent},
->>>>>>> 937330f4
     tokio_io::{AsyncRead, AsyncWrite},
     Multiaddr, PeerId,
 };
@@ -59,19 +52,11 @@
         }
     }
 
-<<<<<<< HEAD
-impl<TSubstream: AsyncRead + AsyncWrite> NetworkBehaviourEventProcess<PingEvent>
-    for Behaviour<TSubstream>
-{
-    fn inject_event(&mut self, e: PingEvent) {
-        info!("rcv ping event: {:?}", e);
-=======
     pub fn send(&mut self, topic: Topic, msg: &Msg) {
         // encode msg to Vec<u8>
         let mut data = Vec::<u8>::new();
         data.push(2);
         self.floodsub.publish(topic, data);
->>>>>>> 937330f4
     }
 }
 
