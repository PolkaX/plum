[package]
name = "plum_libp2p"
version = "0.1.0"
authors = ["The PolkaX Authors"]
edition = "2018"
license = "GPL-3.0"

[dependencies]
<<<<<<< HEAD
bytes = "0.5"
cid = { version = "0.5", features = ["impl-serde"] }
=======
cid = { version = "0.5" , features = ["cbor", "json"] }
>>>>>>> 7595d0c9
fnv = "1.0.6"
futures = "0.3"
futures_codec = "0.3"
log = "0.4.8"
multihash = "0.11"
serde = { version = "1.0", features = ["derive"] }
serde_cbor = { version = "0.11", features = ["tags"] }
smallvec = "1.2"
thiserror = "1.0"

plum_bigint = { path = "../primitives/bigint" }
plum_block = { path = "../primitives/block" }
plum_message = { path = "../primitives/message" }

[dependencies.libp2p]
version = "0.18"
default-features = false
features = [
    "dns",
    "identify",
    "kad",
    "gossipsub",
    "mdns",
    "mplex",
    "ping",
    "secio",
    "secp256k1",
    "tcp",
    "yamux",
]<|MERGE_RESOLUTION|>--- conflicted
+++ resolved
@@ -6,12 +6,8 @@
 license = "GPL-3.0"
 
 [dependencies]
-<<<<<<< HEAD
 bytes = "0.5"
-cid = { version = "0.5", features = ["impl-serde"] }
-=======
 cid = { version = "0.5" , features = ["cbor", "json"] }
->>>>>>> 7595d0c9
 fnv = "1.0.6"
 futures = "0.3"
 futures_codec = "0.3"
