[package]
name = "plum"
version = "0.1.0"
authors = ["The PolkaX Authors"]
edition = "2018"
license = "GPL-3.0"

[lib]
name = "plum"

[[bin]]
name = "plum-node"
path = "src/bin/main.rs"

[dependencies]
<<<<<<< HEAD
plum_address = { path = "chain/address", features = ["serde"] }
abi = { path = "chain/abi"}
=======
plum_address = { path = "chain/address" }
>>>>>>> e759d2ad
cli = { path = "./cli" }
wallet = { path = "chain/wallet" }

[workspace]
members = [
<<<<<<< HEAD
    "chain/address",
	"chain/types",
	"chain/wallet",
	"chain/abi",
	"chain",
	"cli",
    "sigs",
	"hashing",
	"peermgr",
    "plum_libp2p",
    "network",
=======
  "chain/address",
  "chain/bigint",
  "chain/types",
  "chain/wallet",
  "chain",
  "cli",
  "sigs",
  "hashing",
  "peermgr",
  "plum_libp2p",
  "network",
>>>>>>> e759d2ad
]<|MERGE_RESOLUTION|>--- conflicted
+++ resolved
@@ -13,40 +13,23 @@
 path = "src/bin/main.rs"
 
 [dependencies]
-<<<<<<< HEAD
-plum_address = { path = "chain/address", features = ["serde"] }
-abi = { path = "chain/abi"}
-=======
-plum_address = { path = "chain/address" }
->>>>>>> e759d2ad
+plum_address = { path = "./chain/address" }
+abi = { path = "./chain/abi"}
 cli = { path = "./cli" }
-wallet = { path = "chain/wallet" }
+wallet = { path = "./chain/wallet" }
 
 [workspace]
 members = [
-<<<<<<< HEAD
     "chain/address",
-	"chain/types",
-	"chain/wallet",
+    "chain/bigint",
+    "chain/types",
+    "chain/wallet",
 	"chain/abi",
-	"chain",
-	"cli",
+    "chain",
+    "cli",
     "sigs",
-	"hashing",
-	"peermgr",
+    "hashing",
+    "peermgr",
+    "network",
     "plum_libp2p",
-    "network",
-=======
-  "chain/address",
-  "chain/bigint",
-  "chain/types",
-  "chain/wallet",
-  "chain",
-  "cli",
-  "sigs",
-  "hashing",
-  "peermgr",
-  "plum_libp2p",
-  "network",
->>>>>>> e759d2ad
 ]